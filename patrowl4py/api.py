--- conflicted
+++ resolved
@@ -439,7 +439,6 @@
         except requests.exceptions.RequestException as e:
             raise PatrowlException("Unable to create scan definition (unknown): {}".format(e))
 
-<<<<<<< HEAD
     def run_scan_definitions(self, scan_id):
         """
         Run scan definitions
@@ -451,9 +450,6 @@
         except requests.exceptions.RequestException as e:
             raise PatrowlException("Unable to run scans definitions: {}".format(e))
 
-
-=======
->>>>>>> 87af192b
     # Engines
     def get_engine_instances(self):
         """
