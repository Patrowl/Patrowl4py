--- conflicted
+++ resolved
@@ -456,17 +456,10 @@
 
         :rtype: json
         """
-<<<<<<< HEAD
         return self.patrowl_request(
             self.sess.get,
             '/scans/api/v1/defs/list',
             'Unable to retrieve scans definitions')
-=======
-        try:
-            return self.sess.get(self.url+"/scans/api/v1/defs/list").json()
-        except requests.exceptions.RequestException as e:
-            raise PatrowlException("Unable to retrieve scans definitions: {}".format(e))
->>>>>>> 06c5a440
 
     def add_scan_definition(self, engine_policy, title, description,
         engine_id=None, scan_type="single", every=None, period=None,
@@ -533,7 +526,6 @@
         """
         Run scan definitions
 
-<<<<<<< HEAD
         :param scan_id: ID of the scan definition
         """
         return self.patrowl_request(
@@ -541,8 +533,6 @@
             '/scans/api/v1/defs/run/{}'.format(scan_id),
             'Unable to run scans definitions')
 
-=======
->>>>>>> 06c5a440
     # Engines
     def get_engine_instances(self):
         """
@@ -656,16 +646,10 @@
         :param rule_id: Alerting rule ID
         :rtype: json
         """
-<<<<<<< HEAD
         return self.patrowl_request(
             self.sess.get,
             '/rules/api/v1/alerting/duplicate/{}'.format(rule_id),
             'Unable to duplicate alerting rule')
-=======
-        try:
-            return self.sess.get(self.url+"/rules/api/v1/alerting/duplicate/{}".format(rule_id)).json()
-        except requests.exceptions.RequestException as e:
-            raise PatrowlException("Unable to delete alerting rule: {}".format(e))
 
     # User
     def get_users(self):
@@ -803,5 +787,4 @@
         try:
             return self.sess.post(self.url+"/api-pro/v1/team-users/", data=data).json()
         except requests.exceptions.RequestException as e:
-            raise PatrowlException("Unable to create team user (pro edition only): {}".format(e))
->>>>>>> 06c5a440
+            raise PatrowlException("Unable to create team user (pro edition only): {}".format(e))