#!/usr/bin/python
# -*- coding: utf-8 -*-
"""Setup file."""


from setuptools import setup, find_packages

setup(
    name='Patrowl4py',
<<<<<<< HEAD
    version='1.0.6',
    description='Python API client for Patrowl',
=======
    version='1.1.1',
    description='Python API client for PatrowlManager (Community and Pro editions)',
>>>>>>> 06c5a440
    url='https://github.com/Patrowl/Patrowl4py',
    author='Nicolas Mattiocco',
    author_email='getsupport@patrowl.io',
    license='AGPLv3',
    packages=find_packages(),
)<|MERGE_RESOLUTION|>--- conflicted
+++ resolved
@@ -7,13 +7,9 @@
 
 setup(
     name='Patrowl4py',
-<<<<<<< HEAD
-    version='1.0.6',
-    description='Python API client for Patrowl',
-=======
+
     version='1.1.1',
     description='Python API client for PatrowlManager (Community and Pro editions)',
->>>>>>> 06c5a440
     url='https://github.com/Patrowl/Patrowl4py',
     author='Nicolas Mattiocco',
     author_email='getsupport@patrowl.io',
